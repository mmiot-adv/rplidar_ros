--- conflicted
+++ resolved
@@ -35,12 +35,8 @@
 #include "ros/ros.h"
 #include "sensor_msgs/LaserScan.h"
 #include "std_srvs/Empty.h"
-<<<<<<< HEAD
 #include "sl_lidar.h" 
-=======
-#include "rplidar.h"
 #include "watchdog.h"
->>>>>>> 5955bab6
 
 #ifndef _countof
 #define _countof(_Array) (int)(sizeof(_Array) / sizeof(_Array[0]))
@@ -250,14 +246,10 @@
         nh_private.param<double>("scan_frequency", scan_frequency, 10.0);
     }
 
-<<<<<<< HEAD
     int ver_major = SL_LIDAR_SDK_VERSION_MAJOR;
     int ver_minor = SL_LIDAR_SDK_VERSION_MINOR;
     int ver_patch = SL_LIDAR_SDK_VERSION_PATCH;    
     ROS_INFO("RPLIDAR running on ROS package rplidar_ros, SDK Version:%d.%d.%d",ver_major,ver_minor,ver_patch);
-=======
-    ROS_INFO_STREAM("RPLIDAR running on ROS package rplidar_ros. SDK Version: " << RPLIDAR_SDK_VERSION);
->>>>>>> 5955bab6
 
     sl_result  op_result;
 
@@ -381,15 +373,10 @@
             }
             op_result = drv->ascendScanData(nodes, count);
             float angle_min = DEG2RAD(0.0f);
-<<<<<<< HEAD
             float angle_max = DEG2RAD(360.0f);
             if (op_result == SL_RESULT_OK) {
-=======
-            float angle_max = DEG2RAD(359.0f);
-            if (op_result == RESULT_OK) {
                 watchdog.refresh();
 
->>>>>>> 5955bab6
                 if (angle_compensate) {
                     const int angle_compensate_nodes_count = 360*angle_compensate_multiple;
                     int angle_compensate_offset = 0;
